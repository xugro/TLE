import asyncio
import logging
import time
import functools
from collections import namedtuple, deque, defaultdict

import aiohttp

from discord.ext import commands

API_BASE_URL = 'https://codeforces.com/api/'
CONTEST_BASE_URL = 'https://codeforces.com/contest/'
CONTESTS_BASE_URL = 'https://codeforces.com/contests/'
GYM_BASE_URL = 'https://codeforces.com/gym/'
PROFILE_BASE_URL = 'https://codeforces.com/profile/'
ACMSGURU_BASE_URL = 'https://codeforces.com/problemsets/acmsguru/'
GYM_ID_THRESHOLD = 100000
DEFAULT_RATING = 800

logger = logging.getLogger(__name__)

Rank = namedtuple('Rank', 'low high title title_abbr color_graph color_embed')

RATED_RANKS = (
    Rank(-10 ** 9, 1200, 'Newbie', 'N', '#CCCCCC', 0x808080),
    Rank(1200, 1400, 'Pupil', 'P', '#77FF77', 0x008000),
    Rank(1400, 1600, 'Specialist', 'S', '#77DDBB', 0x03a89e),
    Rank(1600, 1900, 'Expert', 'E', '#AAAAFF', 0x0000ff),
    Rank(1900, 2100, 'Candidate Master', 'CM', '#FF88FF', 0xaa00aa),
    Rank(2100, 2300, 'Master', 'M', '#FFCC88', 0xff8c00),
    Rank(2300, 2400, 'International Master', 'IM', '#FFBB55', 0xf57500),
    Rank(2400, 2600, 'Grandmaster', 'GM', '#FF7777', 0xff3030),
    Rank(2600, 3000, 'International Grandmaster', 'IGM', '#FF3333', 0xff0000),
    Rank(3000, 10 ** 9, 'Legendary Grandmaster', 'LGM', '#AA0000', 0xcc0000)
)
UNRATED_RANK = Rank(None, None, 'Unrated', None, None, None)


def rating2rank(rating):
    if rating is None:
        return UNRATED_RANK
    for rank in RATED_RANKS:
        if rank.low <= rating < rank.high:
            return rank


# Data classes

class User(namedtuple('User', 'handle firstName lastName country city organization contribution '
                              'rating maxRating lastOnlineTimeSeconds registrationTimeSeconds '
                              'friendOfCount titlePhoto')):
    __slots__ = ()

    @property
    def effective_rating(self):
        return self.rating if self.rating is not None else DEFAULT_RATING

    @property
    def rank(self):
        return rating2rank(self.rating)

    @property
    def url(self):
        return f'{PROFILE_BASE_URL}{self.handle}'


RatingChange = namedtuple('RatingChange',
                          'contestId contestName handle rank ratingUpdateTimeSeconds oldRating newRating')


class Contest(namedtuple('Contest', 'id name startTimeSeconds durationSeconds type phase preparedBy')):
    __slots__ = ()
    PHASES = 'BEFORE CODING PENDING_SYSTEM_TEST SYSTEM_TEST FINISHED'.split()

    @property
    def end_time(self):
        return self.startTimeSeconds + self.durationSeconds

    @property
    def url(self):
        return f'{CONTEST_BASE_URL if self.id < GYM_ID_THRESHOLD else GYM_BASE_URL}{self.id}'

    @property
    def register_url(self):
        return f'{CONTESTS_BASE_URL}{self.id}'

    def matches(self, markers):
        def strfilt(s):
            return ''.join(x for x in s.lower() if x.isalnum())
        return any(strfilt(marker) in strfilt(self.name) for marker in markers)

class Party(namedtuple('Party', ('contestId members participantType teamId teamName ghost room '
                                 'startTimeSeconds'))):
    __slots__ = ()
    PARTICIPANT_TYPES = ('CONTESTANT', 'PRACTICE', 'VIRTUAL', 'MANAGER', 'OUT_OF_COMPETITION')


Member = namedtuple('Member', 'handle')


class Problem(namedtuple('Problem', 'contestId problemsetName index name type points rating tags')):
    __slots__ = ()

    @property
    def contest_identifier(self):
        return f'{self.contestId}{self.index}'

    @property
    def url(self):
        if self.contestId is None:
            assert self.problemsetName == 'acmsguru', f'Unknown problemset {self.problemsetName}'
            return f'{ACMSGURU_BASE_URL}problem/99999/{self.index}'
        base = CONTEST_BASE_URL if self.contestId < GYM_ID_THRESHOLD else GYM_BASE_URL
        return f'{base}{self.contestId}/problem/{self.index}'

    def has_metadata(self):
        return self.contestId is not None and self.rating is not None

<<<<<<< HEAD
    def tag_matches_or(self, query_tags):
        """If any query tag is a substring of any problem tag, returns a list of matched tags."""
        matches = set()
        for query_tag in query_tags:
            curmatch = [tag for tag in self.tags if query_tag in tag]
            if not curmatch: 
                continue
            matches.update(curmatch)
        if len(matches) == 0:
            return None
        return list(matches)

    def tag_matches(self, query_tags):
        """If every query tag is a substring of any problem tag, returns a list of matched tags."""
        matches = set()
        for query_tag in query_tags:
            curmatch = [tag for tag in self.tags if query_tag in tag]
            if not curmatch:
                return None
            matches.update(curmatch)
        return list(matches)
=======
    def _matching_tags_dict(self, match_tags):
        """Returns a dict with matching tags."""
        tags = defaultdict(list)
        for match_tag in match_tags:
            for tag in self.tags:
                if match_tag in tag:
                    tags[match_tag].append(tag)
        return dict(tags)

    def matches_all_tags(self, match_tags):
        match_tags = set(match_tags)
        return len(self._matching_tags_dict(match_tags)) == len(match_tags)

    def matches_any_tag(self, match_tags):
        match_tags = set(match_tags)
        return len(self._matching_tags_dict(match_tags)) > 0

    def get_matched_tags(self, match_tags):
        return [
            tag for tags in self._matching_tags_dict(match_tags).values()
            for tag in tags
        ]
>>>>>>> 883045a6


ProblemStatistics = namedtuple('ProblemStatistics', 'contestId index solvedCount')

Submission = namedtuple('Submissions',
                        'id contestId problem author programmingLanguage verdict creationTimeSeconds relativeTimeSeconds')

RanklistRow = namedtuple('RanklistRow', 'party rank points penalty problemResults')

ProblemResult = namedtuple('ProblemResult',
                           'points penalty rejectedAttemptCount type bestSubmissionTimeSeconds')


def make_from_dict(namedtuple_cls, dict_):
    field_vals = [dict_.get(field) for field in namedtuple_cls._fields]
    return namedtuple_cls._make(field_vals)


# Error classes

class CodeforcesApiError(commands.CommandError):
    """Base class for all API related errors."""
    def __init__(self, message=None):
        super().__init__(message or 'Codeforces API error. There is nothing you or the Admins of the Discord server can do to fix it. We need to wait until Mike does his job.')


class TrueApiError(CodeforcesApiError):
    """An error originating from a valid response of the API."""
    def __init__(self, comment, message=None):
        super().__init__(message)
        self.comment = comment


class ClientError(CodeforcesApiError):
    """An error caused by a request to the API failing."""
    def __init__(self):
        super().__init__('Error connecting to Codeforces API')


class HandleNotFoundError(TrueApiError):
    def __init__(self, comment, handle):
        super().__init__(comment, f'Handle `{handle}` not found on Codeforces')
        self.handle = handle


class HandleInvalidError(TrueApiError):
    def __init__(self, comment, handle):
        super().__init__(comment, f'`{handle}` is not a valid Codeforces handle')
        self.handle = handle


class CallLimitExceededError(TrueApiError):
    def __init__(self, comment):
        super().__init__(comment, 'Codeforces API call limit exceeded')


class ContestNotFoundError(TrueApiError):
    def __init__(self, comment, contest_id):
        super().__init__(comment, f'Contest with ID `{contest_id}` not found on Codeforces')


class RatingChangesUnavailableError(TrueApiError):
    def __init__(self, comment, contest_id):
        super().__init__(comment, f'Rating changes unavailable for contest with ID `{contest_id}`')


# Codeforces API query methods

_session = None


async def initialize():
    global _session
    _session = aiohttp.ClientSession()


def _bool_to_str(value):
    if type(value) is bool:
        return 'true' if value else 'false'
    raise TypeError(f'Expected bool, got {value} of type {type(value)}')


def cf_ratelimit(f):
    tries = 3
    per_second = 1
    last = deque([0]*per_second)

    @functools.wraps(f)
    async def wrapped(*args, **kwargs):
        for i in range(tries):
            now = time.time()

            # Next valid slot is 1s after the `per_second`th last request
            next_valid = max(now, 1 + last[0])
            last.append(next_valid)
            last.popleft()

            # Delay as needed
            delay = next_valid - now
            if delay > 0:
                await asyncio.sleep(delay)

            try:
                return await f(*args, **kwargs)
            except (ClientError, CallLimitExceededError) as e:
                logger.info(f'Try {i+1}/{tries} at query failed.')
                logger.info(repr(e))
                if i < tries - 1:
                    logger.info(f'Retrying...')
                else:
                    logger.info(f'Aborting.')
                    raise e
    return wrapped


@cf_ratelimit
async def _query_api(path, data=None):
    url = API_BASE_URL + path
    try:
        logger.info(f'Querying CF API at {url} with {data}')
        # Explicitly state encoding (though aiohttp accepts gzip by default)
        headers = {'Accept-Encoding': 'gzip'}
        async with _session.post(url, data=data, headers=headers) as resp:
            try:
                respjson = await resp.json()
            except aiohttp.ContentTypeError:
                logger.warning(f'CF API did not respond with JSON, status {resp.status}.')
                raise CodeforcesApiError
            if resp.status == 200:
                return respjson['result']
            comment = f'HTTP Error {resp.status}, {respjson.get("comment")}'
    except aiohttp.ClientError as e:
        logger.error(f'Request to CF API encountered error: {e!r}')
        raise ClientError from e
    logger.warning(f'Query to CF API failed: {comment}')
    if 'limit exceeded' in comment:
        raise CallLimitExceededError(comment)
    raise TrueApiError(comment)


class contest:
    @staticmethod
    async def list(*, gym=None):
        params = {}
        if gym is not None:
            params['gym'] = _bool_to_str(gym)
        resp = await _query_api('contest.list', params)
        return [make_from_dict(Contest, contest_dict) for contest_dict in resp]

    @staticmethod
    async def ratingChanges(*, contest_id):
        params = {'contestId': contest_id}
        try:
            resp = await _query_api('contest.ratingChanges', params)
        except TrueApiError as e:
            if 'not found' in e.comment:
                raise ContestNotFoundError(e.comment, contest_id)
            if 'Rating changes are unavailable' in e.comment:
                raise RatingChangesUnavailableError(e.comment, contest_id)
            raise
        return [make_from_dict(RatingChange, change_dict) for change_dict in resp]

    @staticmethod
    async def standings(*, contest_id, from_=None, count=None, handles=None, room=None,
                        show_unofficial=None):
        params = {'contestId': contest_id}
        if from_ is not None:
            params['from'] = from_
        if count is not None:
            params['count'] = count
        if handles is not None:
            params['handles'] = ';'.join(handles)
        if room is not None:
            params['room'] = room
        if show_unofficial is not None:
            params['showUnofficial'] = _bool_to_str(show_unofficial)
        try:
            resp = await _query_api('contest.standings', params)
        except TrueApiError as e:
            if 'not found' in e.comment:
                raise ContestNotFoundError(e.comment, contest_id)
            raise
        contest_ = make_from_dict(Contest, resp['contest'])
        problems = [make_from_dict(Problem, problem_dict) for problem_dict in resp['problems']]
        for row in resp['rows']:
            row['party']['members'] = [make_from_dict(Member, member)
                                       for member in row['party']['members']]
            row['party'] = make_from_dict(Party, row['party'])
            row['problemResults'] = [make_from_dict(ProblemResult, problem_result)
                                     for problem_result in row['problemResults']]
        ranklist = [make_from_dict(RanklistRow, row_dict) for row_dict in resp['rows']]
        return contest_, problems, ranklist


class problemset:
    @staticmethod
    async def problems(*, tags=None, problemset_name=None):
        params = {}
        if tags is not None:
            params['tags'] = ';'.join(tags)
        if problemset_name is not None:
            params['problemsetName'] = problemset_name
        resp = await _query_api('problemset.problems', params)
        problems = [make_from_dict(Problem, problem_dict) for problem_dict in resp['problems']]
        problemstats = [make_from_dict(ProblemStatistics, problemstat_dict) for problemstat_dict in
                        resp['problemStatistics']]
        return problems, problemstats

def user_info_chunkify(handles):
    """
    Querying user.info using POST requests is limited to 10000 handles or 2**16
    bytes, so requests might need to be split into chunks
    """
    SIZE_LIMIT = 2**16
    HANDLE_LIMIT = 10000
    chunk = []
    size = 0
    for handle in handles:
        if size + len(handle) > SIZE_LIMIT or len(chunk) == HANDLE_LIMIT:
            yield chunk
            chunk = []
            size = 0
        chunk.append(handle)
        size += len(handle) + 1
    if chunk:
        yield chunk

class user:
    @staticmethod
    async def info(*, handles):
        chunks = list(user_info_chunkify(handles))
        if len(chunks) > 1:
            logger.warning(f'cf.info request with {len(handles)} handles,'
            f'will be chunkified into {len(chunks)} requests.')

        result = []
        for chunk in chunks:
            params = {'handles': ';'.join(chunk)}
            try:
                resp = await _query_api('user.info', params)
            except TrueApiError as e:
                if 'not found' in e.comment:
                    # Comment format is "handles: User with handle ***** not found"
                    handle = e.comment.partition('not found')[0].split()[-1]
                    raise HandleNotFoundError(e.comment, handle)
                raise
            result += [make_from_dict(User, user_dict) for user_dict in resp]
        return result
    @staticmethod
    def correct_rating_changes(*, resp):
        adaptO = [1400, 900, 550, 300, 150, 50]
        adaptN = [900, 550, 300, 150, 50, 0]
        for r in resp:
            if (len(r) > 0):
                if (r[0].newRating <= 1200):
                    for ind in range(0,(min(6, len(r)))):
                        r[ind] = RatingChange(r[ind].contestId, r[ind].contestName, r[ind].handle, r[ind].rank, r[ind].ratingUpdateTimeSeconds, r[ind].oldRating+adaptO[ind], r[ind].newRating+adaptN[ind])
                else:
                    r[0] = RatingChange(r[0].contestId, r[0].contestName, r[0].handle, r[0].rank, r[0].ratingUpdateTimeSeconds, r[0].oldRating+1500, r[0].newRating)
        for r in resp:
            oldPerf = 0
            for ind in range(0,len(r)):
                r[ind] = RatingChange(r[ind].contestId, r[ind].contestName, r[ind].handle, r[ind].rank, r[ind].ratingUpdateTimeSeconds, oldPerf, r[ind].oldRating + 4*(r[ind].newRating-r[ind].oldRating))
                oldPerf = r[ind].oldRating + 4*(r[ind].newRating-r[ind].oldRating)
        return resp


    @staticmethod
    async def rating(*, handle):
        params = {'handle': handle}
        try:
            resp = await _query_api('user.rating', params)
        except TrueApiError as e:
            if 'not found' in e.comment:
                raise HandleNotFoundError(e.comment, handle)
            if 'should contain' in e.comment:
                raise HandleInvalidError(e.comment, handle)
            raise
        return [make_from_dict(RatingChange, ratingchange_dict) for ratingchange_dict in resp]

    @staticmethod
    async def ratedList(*, activeOnly=None):
        params = {}
        if activeOnly is not None:
            params['activeOnly'] = _bool_to_str(activeOnly)
        resp = await _query_api('user.ratedList', params)
        return [make_from_dict(User, user_dict) for user_dict in resp]

    @staticmethod
    async def status(*, handle, from_=None, count=None):
        params = {'handle': handle}
        if from_ is not None:
            params['from'] = from_
        if count is not None:
            params['count'] = count
        try:
            resp = await _query_api('user.status', params)
        except TrueApiError as e:
            if 'not found' in e.comment:
                raise HandleNotFoundError(e.comment, handle)
            if 'should contain' in e.comment:
                raise HandleInvalidError(e.comment, handle)
            raise
        for submission in resp:
            submission['problem'] = make_from_dict(Problem, submission['problem'])
            submission['author']['members'] = [make_from_dict(Member, member)
                                               for member in submission['author']['members']]
            submission['author'] = make_from_dict(Party, submission['author'])
        return [make_from_dict(Submission, submission_dict) for submission_dict in resp]


async def _needs_fixing(handles):
    to_fix = []
    chunks = user_info_chunkify(handles)
    for handle_chunk in chunks:
        while handle_chunk:
            try:
                cf_users = await user.info(handles=handle_chunk)

                # Users could still have changed capitalization
                for handle, cf_user in zip(handle_chunk, cf_users):
                    assert handle.lower() == cf_user.handle.lower()
                    if handle != cf_user.handle:
                        to_fix.append(handle)
                break
            except HandleNotFoundError as e:
                to_fix.append(e.handle)
                handle_chunk.remove(e.handle)
            time.sleep(1)
    return to_fix


async def _resolve_redirect(handle):
    url = 'http://codeforces.com/profile/' + handle
    async with _session.head(url) as r:
        if r.status == 200:
            return handle
        if r.status == 302:
            redirected = r.headers.get('Location')
            if '/profile/' not in redirected:
                # Ended up not on profile page, probably invalid handle
                return None
            return redirected.split('/profile/')[-1]
        raise CodeforcesApiError(
            f'Something went wrong trying to redirect {url}')


async def _resolve_handle_mapping(handles_to_fix):
    redirections = {}
    failed = []
    for handle in handles_to_fix:
        new_handle = await _resolve_redirect(handle)
        if not new_handle:
            redirections[handle] = None
        else:
            cf_user, = await user.info(handles=[new_handle])
            redirections[handle] = cf_user
        time.sleep(1)
    return redirections


async def resolve_redirects(handles):
    handles_to_fix = await _needs_fixing(handles)
    handle_mapping = await _resolve_handle_mapping(handles_to_fix)
    return handle_mapping<|MERGE_RESOLUTION|>--- conflicted
+++ resolved
@@ -116,29 +116,6 @@
     def has_metadata(self):
         return self.contestId is not None and self.rating is not None
 
-<<<<<<< HEAD
-    def tag_matches_or(self, query_tags):
-        """If any query tag is a substring of any problem tag, returns a list of matched tags."""
-        matches = set()
-        for query_tag in query_tags:
-            curmatch = [tag for tag in self.tags if query_tag in tag]
-            if not curmatch: 
-                continue
-            matches.update(curmatch)
-        if len(matches) == 0:
-            return None
-        return list(matches)
-
-    def tag_matches(self, query_tags):
-        """If every query tag is a substring of any problem tag, returns a list of matched tags."""
-        matches = set()
-        for query_tag in query_tags:
-            curmatch = [tag for tag in self.tags if query_tag in tag]
-            if not curmatch:
-                return None
-            matches.update(curmatch)
-        return list(matches)
-=======
     def _matching_tags_dict(self, match_tags):
         """Returns a dict with matching tags."""
         tags = defaultdict(list)
@@ -161,8 +138,6 @@
             tag for tags in self._matching_tags_dict(match_tags).values()
             for tag in tags
         ]
->>>>>>> 883045a6
-
 
 ProblemStatistics = namedtuple('ProblemStatistics', 'contestId index solvedCount')
 
