import asyncio
import logging
import time
import functools
from collections import namedtuple, deque, defaultdict

import aiohttp

from discord.ext import commands
from tle.util import codeforces_common as cf_common
<<<<<<< HEAD

=======
>>>>>>> c940947e

API_BASE_URL = 'https://codeforces.com/api/'
CONTEST_BASE_URL = 'https://codeforces.com/contest/'
CONTESTS_BASE_URL = 'https://codeforces.com/contests/'
GYM_BASE_URL = 'https://codeforces.com/gym/'
PROFILE_BASE_URL = 'https://codeforces.com/profile/'
ACMSGURU_BASE_URL = 'https://codeforces.com/problemsets/acmsguru/'
GYM_ID_THRESHOLD = 100000
DEFAULT_RATING = 800

logger = logging.getLogger(__name__)

Rank = namedtuple('Rank', 'low high title title_abbr color_graph color_embed')

RATED_RANKS = (
    Rank(-10 ** 9, 1200, 'Newbie', 'N', '#CCCCCC', 0x808080),
    Rank(1200, 1400, 'Pupil', 'P', '#77FF77', 0x008000),
    Rank(1400, 1600, 'Specialist', 'S', '#77DDBB', 0x03a89e),
    Rank(1600, 1900, 'Expert', 'E', '#AAAAFF', 0x0000ff),
    Rank(1900, 2100, 'Candidate Master', 'CM', '#FF88FF', 0xaa00aa),
    Rank(2100, 2300, 'Master', 'M', '#FFCC88', 0xff8c00),
    Rank(2300, 2400, 'International Master', 'IM', '#FFBB55', 0xf57500),
    Rank(2400, 2600, 'Grandmaster', 'GM', '#FF7777', 0xff3030),
    Rank(2600, 3000, 'International Grandmaster', 'IGM', '#FF3333', 0xff0000),
    Rank(3000, 10 ** 9, 'Legendary Grandmaster', 'LGM', '#AA0000', 0xcc0000)
)
UNRATED_RANK = Rank(None, None, 'Unrated', None, None, None)


def rating2rank(rating):
    if rating is None:
        return UNRATED_RANK
    for rank in RATED_RANKS:
        if rank.low <= rating < rank.high:
            return rank


# Data classes

class User(namedtuple('User', 'handle firstName lastName country city organization contribution '
                              'rating maxRating lastOnlineTimeSeconds registrationTimeSeconds '
                              'friendOfCount titlePhoto')):
    __slots__ = ()

    @property
    def effective_rating(self):
        return self.rating if self.rating is not None else DEFAULT_RATING

    @property
    def rank(self):
        return rating2rank(self.rating)

    @property
    def url(self):
        return f'{PROFILE_BASE_URL}{self.handle}'


RatingChange = namedtuple('RatingChange',
                          'contestId contestName handle rank ratingUpdateTimeSeconds oldRating newRating')


class Contest(namedtuple('Contest', 'id name startTimeSeconds durationSeconds type phase preparedBy')):
    __slots__ = ()
    PHASES = 'BEFORE CODING PENDING_SYSTEM_TEST SYSTEM_TEST FINISHED'.split()

    @property
    def end_time(self):
        return self.startTimeSeconds + self.durationSeconds

    @property
    def url(self):
        return f'{CONTEST_BASE_URL if self.id < GYM_ID_THRESHOLD else GYM_BASE_URL}{self.id}'

    @property
    def register_url(self):
        return f'{CONTESTS_BASE_URL}{self.id}'

    def matches(self, markers):
        def strfilt(s):
            return ''.join(x for x in s.lower() if x.isalnum())
        return any(strfilt(marker) in strfilt(self.name) for marker in markers)

class Party(namedtuple('Party', ('contestId members participantType teamId teamName ghost room '
                                 'startTimeSeconds'))):
    __slots__ = ()
    PARTICIPANT_TYPES = ('CONTESTANT', 'PRACTICE', 'VIRTUAL', 'MANAGER', 'OUT_OF_COMPETITION')


Member = namedtuple('Member', 'handle')


class Problem(namedtuple('Problem', 'contestId problemsetName index name type points rating tags')):
    __slots__ = ()

    @property
    def contest_identifier(self):
        return f'{self.contestId}{self.index}'

    @property
    def url(self):
        if self.contestId is None:
            assert self.problemsetName == 'acmsguru', f'Unknown problemset {self.problemsetName}'
            return f'{ACMSGURU_BASE_URL}problem/99999/{self.index}'
        base = CONTEST_BASE_URL if self.contestId < GYM_ID_THRESHOLD else GYM_BASE_URL
        return f'{base}{self.contestId}/problem/{self.index}'

    def has_metadata(self):
        return self.contestId is not None and self.rating is not None

    def _matching_tags_dict(self, match_tags):
        """Returns a dict with matching tags."""
        tags = defaultdict(list)
        for match_tag in match_tags:
            for tag in self.tags:
                if match_tag in tag:
                    tags[match_tag].append(tag)
        return dict(tags)

    def matches_all_tags(self, match_tags):
        match_tags = set(match_tags)
        return len(self._matching_tags_dict(match_tags)) == len(match_tags)

    def matches_any_tag(self, match_tags):
        match_tags = set(match_tags)
        return len(self._matching_tags_dict(match_tags)) > 0

    def get_matched_tags(self, match_tags):
        return [
            tag for tags in self._matching_tags_dict(match_tags).values()
            for tag in tags
        ]

ProblemStatistics = namedtuple('ProblemStatistics', 'contestId index solvedCount')

Submission = namedtuple('Submissions',
                        'id contestId problem author programmingLanguage verdict creationTimeSeconds relativeTimeSeconds')

RanklistRow = namedtuple('RanklistRow', 'party rank points penalty problemResults')

ProblemResult = namedtuple('ProblemResult',
                           'points penalty rejectedAttemptCount type bestSubmissionTimeSeconds')


def make_from_dict(namedtuple_cls, dict_):
    field_vals = [dict_.get(field) for field in namedtuple_cls._fields]
    return namedtuple_cls._make(field_vals)


# Error classes

class CodeforcesApiError(commands.CommandError):
    """Base class for all API related errors."""
    def __init__(self, message=None):
        super().__init__(message or 'Codeforces API error. There is nothing you or the Admins of the Discord server can do to fix it. We need to wait until Mike does his job.')


class TrueApiError(CodeforcesApiError):
    """An error originating from a valid response of the API."""
    def __init__(self, comment, message=None):
        super().__init__(message)
        self.comment = comment


class ClientError(CodeforcesApiError):
    """An error caused by a request to the API failing."""
    def __init__(self):
        super().__init__('Error connecting to Codeforces API')


class HandleNotFoundError(TrueApiError):
    def __init__(self, comment, handle):
        super().__init__(comment, f'Handle `{handle}` not found on Codeforces')
        self.handle = handle


class HandleInvalidError(TrueApiError):
    def __init__(self, comment, handle):
        super().__init__(comment, f'`{handle}` is not a valid Codeforces handle')
        self.handle = handle


class CallLimitExceededError(TrueApiError):
    def __init__(self, comment):
        super().__init__(comment, 'Codeforces API call limit exceeded')


class ContestNotFoundError(TrueApiError):
    def __init__(self, comment, contest_id):
        super().__init__(comment, f'Contest with ID `{contest_id}` not found on Codeforces')


class RatingChangesUnavailableError(TrueApiError):
    def __init__(self, comment, contest_id):
        super().__init__(comment, f'Rating changes unavailable for contest with ID `{contest_id}`')


# Codeforces API query methods

_session = None


async def initialize():
    global _session
    _session = aiohttp.ClientSession()


def _bool_to_str(value):
    if type(value) is bool:
        return 'true' if value else 'false'
    raise TypeError(f'Expected bool, got {value} of type {type(value)}')


def cf_ratelimit(f):
    tries = 3
    per_second = 1
    last = deque([0]*per_second)

    @functools.wraps(f)
    async def wrapped(*args, **kwargs):
        for i in range(tries):
            now = time.time()

            # Next valid slot is 1s after the `per_second`th last request
            next_valid = max(now, 1 + last[0])
            last.append(next_valid)
            last.popleft()

            # Delay as needed
            delay = next_valid - now
            if delay > 0:
                await asyncio.sleep(delay)

            try:
                return await f(*args, **kwargs)
            except (ClientError, CallLimitExceededError) as e:
                logger.info(f'Try {i+1}/{tries} at query failed.')
                logger.info(repr(e))
                if i < tries - 1:
                    logger.info(f'Retrying...')
                else:
                    logger.info(f'Aborting.')
                    raise e
    return wrapped


@cf_ratelimit
async def _query_api(path, data=None):
    url = API_BASE_URL + path
    try:
        logger.info(f'Querying CF API at {url} with {data}')
        # Explicitly state encoding (though aiohttp accepts gzip by default)
        headers = {'Accept-Encoding': 'gzip'}
        async with _session.post(url, data=data, headers=headers) as resp:
            try:
                respjson = await resp.json()
            except aiohttp.ContentTypeError:
                logger.warning(f'CF API did not respond with JSON, status {resp.status}.')
                raise CodeforcesApiError
            if resp.status == 200:
                return respjson['result']
            comment = f'HTTP Error {resp.status}, {respjson.get("comment")}'
    except aiohttp.ClientError as e:
        logger.error(f'Request to CF API encountered error: {e!r}')
        raise ClientError from e
    logger.warning(f'Query to CF API failed: {comment}')
    if 'limit exceeded' in comment:
        raise CallLimitExceededError(comment)
    raise TrueApiError(comment)


class contest:
    @staticmethod
    async def list(*, gym=None):
        params = {}
        if gym is not None:
            params['gym'] = _bool_to_str(gym)
        resp = await _query_api('contest.list', params)
        return [make_from_dict(Contest, contest_dict) for contest_dict in resp]

    @staticmethod
    async def ratingChanges(*, contest_id):
        params = {'contestId': contest_id}
        try:
            resp = await _query_api('contest.ratingChanges', params)
        except TrueApiError as e:
            if 'not found' in e.comment:
                raise ContestNotFoundError(e.comment, contest_id)
            if 'Rating changes are unavailable' in e.comment:
                raise RatingChangesUnavailableError(e.comment, contest_id)
            raise
        return [make_from_dict(RatingChange, change_dict) for change_dict in resp]

    @staticmethod
    async def standings(*, contest_id, from_=None, count=None, handles=None, room=None,
                        show_unofficial=None):
        params = {'contestId': contest_id}
        if from_ is not None:
            params['from'] = from_
        if count is not None:
            params['count'] = count
        if handles is not None:
            params['handles'] = ';'.join(handles)
        if room is not None:
            params['room'] = room
        if show_unofficial is not None:
            params['showUnofficial'] = _bool_to_str(show_unofficial)
        try:
            resp = await _query_api('contest.standings', params)
        except TrueApiError as e:
            if 'not found' in e.comment:
                raise ContestNotFoundError(e.comment, contest_id)
            raise
        contest_ = make_from_dict(Contest, resp['contest'])
        problems = [make_from_dict(Problem, problem_dict) for problem_dict in resp['problems']]
        for row in resp['rows']:
            row['party']['members'] = [make_from_dict(Member, member)
                                       for member in row['party']['members']]
            row['party'] = make_from_dict(Party, row['party'])
            row['problemResults'] = [make_from_dict(ProblemResult, problem_result)
                                     for problem_result in row['problemResults']]
        ranklist = [make_from_dict(RanklistRow, row_dict) for row_dict in resp['rows']]
        return contest_, problems, ranklist


class problemset:
    @staticmethod
    async def problems(*, tags=None, problemset_name=None):
        params = {}
        if tags is not None:
            params['tags'] = ';'.join(tags)
        if problemset_name is not None:
            params['problemsetName'] = problemset_name
        resp = await _query_api('problemset.problems', params)
        problems = [make_from_dict(Problem, problem_dict) for problem_dict in resp['problems']]
        problemstats = [make_from_dict(ProblemStatistics, problemstat_dict) for problemstat_dict in
                        resp['problemStatistics']]
        return problems, problemstats

def user_info_chunkify(handles):
    """
    Querying user.info using POST requests is limited to 10000 handles or 2**16
    bytes, so requests might need to be split into chunks
    """
    SIZE_LIMIT = 2**16
    HANDLE_LIMIT = 10000
    chunk = []
    size = 0
    for handle in handles:
        if size + len(handle) > SIZE_LIMIT or len(chunk) == HANDLE_LIMIT:
            yield chunk
            chunk = []
            size = 0
        chunk.append(handle)
        size += len(handle) + 1
    if chunk:
        yield chunk

class user:
    @staticmethod
    async def info(*, handles):
        chunks = list(user_info_chunkify(handles))
        if len(chunks) > 1:
            logger.warning(f'cf.info request with {len(handles)} handles,'
            f'will be chunkified into {len(chunks)} requests.')

        result = []
        for chunk in chunks:
            params = {'handles': ';'.join(chunk)}
            try:
                resp = await _query_api('user.info', params)
            except TrueApiError as e:
                if 'not found' in e.comment:
                    # Comment format is "handles: User with handle ***** not found"
                    handle = e.comment.partition('not found')[0].split()[-1]
                    raise HandleNotFoundError(e.comment, handle)
                raise
            result += [make_from_dict(User, user_dict) for user_dict in resp]
        return [cf_common.fix_urls(user) for user in result]
<<<<<<< HEAD
    @staticmethod
    def correct_rating_changes(*, resp):
        adaptO = [1400, 900, 550, 300, 150, 50]
        adaptN = [900, 550, 300, 150, 50, 0]
        for r in resp:
            if (len(r) > 0):
                if (r[0].newRating <= 1200):
                    for ind in range(0,(min(6, len(r)))):
                        r[ind] = RatingChange(r[ind].contestId, r[ind].contestName, r[ind].handle, r[ind].rank, r[ind].ratingUpdateTimeSeconds, r[ind].oldRating+adaptO[ind], r[ind].newRating+adaptN[ind])
                else:
                    r[0] = RatingChange(r[0].contestId, r[0].contestName, r[0].handle, r[0].rank, r[0].ratingUpdateTimeSeconds, r[0].oldRating+1500, r[0].newRating)
        for r in resp:
            oldPerf = 0
            for ind in range(0,len(r)):
                r[ind] = RatingChange(r[ind].contestId, r[ind].contestName, r[ind].handle, r[ind].rank, r[ind].ratingUpdateTimeSeconds, oldPerf, r[ind].oldRating + 4*(r[ind].newRating-r[ind].oldRating))
                oldPerf = r[ind].oldRating + 4*(r[ind].newRating-r[ind].oldRating)
        return resp

=======
>>>>>>> c940947e

    @staticmethod
    async def rating(*, handle):
        params = {'handle': handle}
        try:
            resp = await _query_api('user.rating', params)
        except TrueApiError as e:
            if 'not found' in e.comment:
                raise HandleNotFoundError(e.comment, handle)
            if 'should contain' in e.comment:
                raise HandleInvalidError(e.comment, handle)
            raise
        return [make_from_dict(RatingChange, ratingchange_dict) for ratingchange_dict in resp]

    @staticmethod
    async def ratedList(*, activeOnly=None):
        params = {}
        if activeOnly is not None:
            params['activeOnly'] = _bool_to_str(activeOnly)
        resp = await _query_api('user.ratedList', params)
        return [make_from_dict(User, user_dict) for user_dict in resp]

    @staticmethod
    async def status(*, handle, from_=None, count=None):
        params = {'handle': handle}
        if from_ is not None:
            params['from'] = from_
        if count is not None:
            params['count'] = count
        try:
            resp = await _query_api('user.status', params)
        except TrueApiError as e:
            if 'not found' in e.comment:
                raise HandleNotFoundError(e.comment, handle)
            if 'should contain' in e.comment:
                raise HandleInvalidError(e.comment, handle)
            raise
        for submission in resp:
            submission['problem'] = make_from_dict(Problem, submission['problem'])
            submission['author']['members'] = [make_from_dict(Member, member)
                                               for member in submission['author']['members']]
            submission['author'] = make_from_dict(Party, submission['author'])
        return [make_from_dict(Submission, submission_dict) for submission_dict in resp]


async def _needs_fixing(handles):
    to_fix = []
    chunks = user_info_chunkify(handles)
    for handle_chunk in chunks:
        while handle_chunk:
            try:
                cf_users = await user.info(handles=handle_chunk)

                # Users could still have changed capitalization
                for handle, cf_user in zip(handle_chunk, cf_users):
                    assert handle.lower() == cf_user.handle.lower()
                    if handle != cf_user.handle:
                        to_fix.append(handle)
                break
            except HandleNotFoundError as e:
                to_fix.append(e.handle)
                handle_chunk.remove(e.handle)
            time.sleep(1)
    return to_fix


async def _resolve_redirect(handle):
<<<<<<< HEAD
    url = 'https://codeforces.com/profile/' + handle
=======
    url = PROFILE_BASE_URL + handle
>>>>>>> c940947e
    async with _session.head(url) as r:
        if r.status == 200:
            return handle
        if r.status == 301 or r.status == 302:
            redirected = r.headers.get('Location')
            if '/profile/' not in redirected:
                # Ended up not on profile page, probably invalid handle
                return None
            return redirected.split('/profile/')[-1]
        raise CodeforcesApiError(
            f'Something went wrong trying to redirect {url}')


async def _resolve_handle_mapping(handles_to_fix):
    redirections = {}
    failed = []
    for handle in handles_to_fix:
        new_handle = await _resolve_redirect(handle)
        if not new_handle:
            redirections[handle] = None
        else:
            cf_user, = await user.info(handles=[new_handle])
            redirections[handle] = cf_user
        time.sleep(1)
    return redirections


async def resolve_redirects(handles):
    handles_to_fix = await _needs_fixing(handles)
    handle_mapping = await _resolve_handle_mapping(handles_to_fix)
    return handle_mapping<|MERGE_RESOLUTION|>--- conflicted
+++ resolved
@@ -8,10 +8,6 @@
 
 from discord.ext import commands
 from tle.util import codeforces_common as cf_common
-<<<<<<< HEAD
-
-=======
->>>>>>> c940947e
 
 API_BASE_URL = 'https://codeforces.com/api/'
 CONTEST_BASE_URL = 'https://codeforces.com/contest/'
@@ -390,7 +386,7 @@
                 raise
             result += [make_from_dict(User, user_dict) for user_dict in resp]
         return [cf_common.fix_urls(user) for user in result]
-<<<<<<< HEAD
+
     @staticmethod
     def correct_rating_changes(*, resp):
         adaptO = [1400, 900, 550, 300, 150, 50]
@@ -409,8 +405,6 @@
                 oldPerf = r[ind].oldRating + 4*(r[ind].newRating-r[ind].oldRating)
         return resp
 
-=======
->>>>>>> c940947e
 
     @staticmethod
     async def rating(*, handle):
@@ -478,11 +472,7 @@
 
 
 async def _resolve_redirect(handle):
-<<<<<<< HEAD
-    url = 'https://codeforces.com/profile/' + handle
-=======
     url = PROFILE_BASE_URL + handle
->>>>>>> c940947e
     async with _session.head(url) as r:
         if r.status == 200:
             return handle
