--- conflicted
+++ resolved
@@ -108,11 +108,7 @@
             paginator.paginate(self.bot, ctx.channel, pages, wait_time=5 * 60, set_pagenum_footers=True)   
 
     @commands.command(brief='Recommend a problem',
-<<<<<<< HEAD
                       usage='[tags...] [-tags...] [rating|rating1-rating2]')
-=======
-                      usage='[tags...] [~tags...] [rating]')
->>>>>>> 770c3c60
     @cf_common.user_guard(group='gitgud')
     async def gimme(self, ctx, *args):
         handle, = await cf_common.resolve_handles(ctx, self.converter, ('!' + str(ctx.author),))
